--- conflicted
+++ resolved
@@ -34,10 +34,6 @@
 Thank you @manish-9245
 """
 
-
-<<<<<<< HEAD
-class FaceEmotionCapture(FuserInput[cv2.typing.MatLike]):
-=======
 def check_webcam():
     """Checks if a webcam is available and returns True if found, False otherwise."""
 
@@ -47,9 +43,7 @@
 
     return ret
 
-
 class FaceEmotionCapture(LoopInput[cv2.typing.MatLike]):
->>>>>>> 5a166e24
     """
     Real-time facial emotion recognition using webcam input.
 
