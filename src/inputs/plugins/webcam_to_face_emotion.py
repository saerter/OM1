import asyncio
import time
from dataclasses import dataclass

from typing import Optional

from inputs.base.loop import LoopInput

from providers.io_provider import IOProvider

import cv2
from deepface import DeepFace

@dataclass
class Message:
    timestamp: float
    message: str

"""
Code example is from:
https://github.com/manish-9245/Facial-Emotion-Recognition-using-OpenCV-and-Deepface
Thank you @manish-9245
"""

class FaceEmotionCapture(LoopInput[cv2.typing.MatLike]):
    """
    Uses a webcam and returns a label of the person's emotions
    """

    def __init__(self):
        # Track IO
        self.io_provider = IOProvider()

        # Load face cascade classifier
        self.face_cascade = cv2.CascadeClassifier(cv2.data.haarcascades + 'haarcascade_frontalface_default.xml')

        # Start capturing video
        self.cap = cv2.VideoCapture(0)

        # Initialize emotion label
        self.emotion = ""

        # Messages buffer
        self.messages: list[Message] = []

    async def _poll(self) -> cv2.typing.MatLike:
<<<<<<< HEAD
        await asyncio.sleep(0.2)

=======
        await asyncio.sleep(0.5)
        
>>>>>>> a0ae5fa0
        # Capture a frame every 200 ms
        ret, frame = self.cap.read()

        return frame

    async def _raw_to_text(self, raw_input: cv2.typing.MatLike) -> Message:

        frame = raw_input

        # Convert frame to grayscale
        gray_frame = cv2.cvtColor(frame, cv2.COLOR_BGR2GRAY)

        # Convert grayscale frame to RGB format
        rgb_frame = cv2.cvtColor(gray_frame, cv2.COLOR_GRAY2RGB)

        # Detect faces in the frame
        faces = self.face_cascade.detectMultiScale(gray_frame, scaleFactor=1.1, minNeighbors=5, minSize=(30, 30))

        for (x, y, w, h) in faces:
            # Extract the face ROI (Region of Interest)
            face_roi = rgb_frame[y:y + h, x:x + w]

            # Perform emotion analysis on the face ROI
            result = DeepFace.analyze(face_roi, actions=['emotion'], enforce_detection=False)

            # Determine the dominant emotion
            self.emotion = result[0]['dominant_emotion']

        message = f"I see a person. Their emotion is {self.emotion}."

        return Message(timestamp=time.time(), message=message)

    async def raw_to_text(self, raw_input):
        """
        Convert raw input to processed text and manage buffer.

        Parameters
        ----------
        raw_input : Optional[str]
            Raw input to be processed
        """
        pending_message = await self._raw_to_text(raw_input)

        if pending_message is not None:
            self.messages.append(pending_message)

    def formatted_latest_buffer(self) -> Optional[str]:
        """
        Format and clear the latest buffer contents.

        Returns
        -------
        Optional[str]
            Formatted string of buffer contents or None if buffer is empty
        """
        if len(self.messages) == 0:
            return None

        latest_message = self.messages[-1]

        result = f"""
        {self.__class__.__name__} INPUT
        // START
        {latest_message.timestamp:.3f}
        // END
        """

        self.io_provider.add_input(self.__class__.__name__, latest_message.message, latest_message.timestamp)
        self.messages = []

        return result<|MERGE_RESOLUTION|>--- conflicted
+++ resolved
@@ -44,14 +44,9 @@
         self.messages: list[Message] = []
 
     async def _poll(self) -> cv2.typing.MatLike:
-<<<<<<< HEAD
-        await asyncio.sleep(0.2)
-
-=======
         await asyncio.sleep(0.5)
         
->>>>>>> a0ae5fa0
-        # Capture a frame every 200 ms
+        # Capture a frame every 500 ms
         ret, frame = self.cap.read()
 
         return frame
