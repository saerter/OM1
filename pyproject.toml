--- conflicted
+++ resolved
@@ -30,11 +30,7 @@
     "fastapi>=0.110.0",
     "uvicorn>=0.27.1",
     "websockets>=12.0",
-<<<<<<< HEAD
-    "om1-modules @ git+https://github.com/OpenmindAGI/om1-modules.git@dfd1bfff1939fd960ab23d6ced572f8da72ce309",
-=======
     "om1-modules @ git+https://github.com/OpenmindAGI/om1-modules.git@8a7101f12845714cd2e9fb6727d8b0a2f9ff18be",
->>>>>>> f25c56fb
     "aiohttp>=3.9.3",
     "python-multipart>=0.0.9",
     "jinja2>=3.1.3",
